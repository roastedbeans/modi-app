--- conflicted
+++ resolved
@@ -4,15 +4,6 @@
 
 MODIV3 is a comprehensive Android application designed for advanced mobile network diagnostics, data collection, and security analysis. The application leverages Qualcomm Mobile Data Logging (QMDL) technology to gather detailed network diagnostic information from mobile devices with root access, providing insights into 4G and 5G network behavior, performance metrics, and security vulnerabilities.
 
-<<<<<<< HEAD
-# MODIV3 - Mobile Network Diagnostic and Analysis Platform
-
-## Overview
-
-MODIV3 is a comprehensive Android application designed for advanced mobile network diagnostics, data collection, and security analysis. The application leverages Qualcomm Mobile Data Logging (QMDL) technology to gather detailed network diagnostic information from mobile devices with root access, providing insights into 4G and 5G network behavior, performance metrics, and security vulnerabilities.
-
-=======
->>>>>>> b8147b2f
 ## Current Implementation
 
 ### Core Features
@@ -68,7 +59,6 @@
 - **QMDL Support**: Verified working with `diag_mdlog` command
 
 ### Device Compatibility
-<<<<<<< HEAD
 
 - **Qualcomm Devices**: All Qualcomm-based devices with QMDL support
 - **5G Devices**: 5G NR capable devices for advanced network analysis
@@ -85,24 +75,6 @@
 - `FOREGROUND_SERVICE`: Background service operation
 - `WAKE_LOCK`: Device wake maintenance during collection
 
-=======
-
-- **Qualcomm Devices**: All Qualcomm-based devices with QMDL support
-- **5G Devices**: 5G NR capable devices for advanced network analysis
-- **4G Devices**: LTE devices for basic network diagnostics
-- **Root Required**: Device must be rooted for QMDL data access
-
-### Permissions Required
-
-- `WRITE_EXTERNAL_STORAGE`: QMDL file storage
-- `READ_EXTERNAL_STORAGE`: QMDL file access
-- `MANAGE_EXTERNAL_STORAGE`: External storage management
-- `INTERNET`: Network operations
-- `ACCESS_NETWORK_STATE`: Network state monitoring
-- `FOREGROUND_SERVICE`: Background service operation
-- `WAKE_LOCK`: Device wake maintenance during collection
-
->>>>>>> b8147b2f
 ## Installation and Setup
 
 ### Building from Source
@@ -144,7 +116,6 @@
    - Grant storage permissions when prompted
    - Ensure external storage is mounted and writable
    - For OnePlus 9 Pro: Grant "Files and media" permission
-<<<<<<< HEAD
 
 ## Usage Guide
 
@@ -175,38 +146,6 @@
 
 ### Stopping Data Collection
 
-=======
-
-## Usage Guide
-
-### Starting Data Collection
-
-1. **Launch Application**
-
-   - Open MODIV3 app
-   - Wait for service initialization (status: "Setting up service...")
-
-2. **Monitor Setup Progress**
-
-   - Service automatically establishes root access
-   - Creates necessary directories and configuration files
-   - Verifies all prerequisites
-
-3. **Begin Collection**
-   - Tap "Start QMDL Gathering" button
-   - Grant root permissions when prompted by root manager
-   - Monitor real-time output in log viewer
-
-### Monitoring and Control
-
-- **Status Updates**: Real-time status display shows current operation
-- **Live Logs**: Terminal output shows `diag_mdlog` activity
-- **Process Control**: Single button toggles between start/stop states
-- **Error Handling**: Automatic retry mechanisms for failed operations
-
-### Stopping Data Collection
-
->>>>>>> b8147b2f
 1. **Graceful Shutdown**
 
    - Tap "Stop QMDL Gathering" button
@@ -292,21 +231,12 @@
 - **Denial of Service**: Identify network flooding and resource exhaustion
 
 ##### 5G NR Attacks
-<<<<<<< HEAD
 
 - **Stingray Detection**: Identify IMSI catchers and fake gNBs
 - **Privacy Attacks**: Detect tracking and profiling attempts
 - **Network Slicing Attacks**: Identify unauthorized slice access
 - **Beamforming Attacks**: Detect malicious beam manipulation
 
-=======
-
-- **Stingray Detection**: Identify IMSI catchers and fake gNBs
-- **Privacy Attacks**: Detect tracking and profiling attempts
-- **Network Slicing Attacks**: Identify unauthorized slice access
-- **Beamforming Attacks**: Detect malicious beam manipulation
-
->>>>>>> b8147b2f
 #### Security Features
 
 - **Threat Scoring**: Risk assessment and severity classification
@@ -358,9 +288,6 @@
 
 ## Troubleshooting
 
-<<<<<<< HEAD
-<<<<<<< HEAD
-
 ### Common Issues
 
 #### Root Access Problems
@@ -378,25 +305,6 @@
 
 #### Process Execution Failures
 
-=======
-### Common Issues
-
-#### Root Access Problems
-
-- **Symptom**: "Root access not available" error
-- **Solution**: Verify root manager (Magisk/SuperSU) is properly installed
-- **Verification**: Test with `adb shell su -c "id"`
-- **OnePlus 9 Pro**: Ensure Magisk is installed and root access is granted to the app
-
-#### Storage Permission Issues
-
-- **Symptom**: "Directory not writable" error
-- **Solution**: Grant storage permissions in app settings
-- **Alternative**: Use fallback directory `/data/local/tmp/diag_logs`
-
-#### Process Execution Failures
-
->>>>>>> b8147b2f
 - **Symptom**: "diag_mdlog not available" error
 - **Solution**: Verify device supports QMDL logging
 - **Check**: Ensure device is not in airplane mode
